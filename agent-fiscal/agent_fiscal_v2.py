--- conflicted
+++ resolved
@@ -18,7 +18,6 @@
 LOCATION = "us-west1"
 BUCKET_NAME = os.environ.get("BUCKET_NAME", "documents-fiscaux-bucket")
 
-<<<<<<< HEAD
 # Initialisation Vertex AI
 vertexai.init(project=PROJECT_ID, location=LOCATION)
 
@@ -30,8 +29,6 @@
 model = GenerativeModel("gemini-2.0-flash")
 embedding_model = TextEmbeddingModel.from_pretrained("text-embedding-004")
 
-=======
->>>>>>> 8b6520b0
 # --- Paramètres optimisés ---
 MAX_DOCUMENTS = 3
 MIN_SIMILARITY_SCORE = 0.3
@@ -312,7 +309,6 @@
     return sources
 
 
-<<<<<<< HEAD
 # ==========================================
 # FONCTIONS VEILLE RÉGLEMENTAIRE
 # ==========================================
@@ -595,7 +591,6 @@
 @functions_framework.http
 def agent_fiscal(request):
     """Point d'entrée HTTP pour l'agent fiscal - Support 2 modes."""
-=======
 # ============================================================================
 # VÉRIFICATION DE DÉCLARATIONS TVA
 # ============================================================================
@@ -756,7 +751,6 @@
     """Point d'entrée HTTP pour l'agent fiscal"""
 
     # CORS
->>>>>>> 8b6520b0
     if request.method == 'OPTIONS':
         headers = {
             'Access-Control-Allow-Origin': '*',
@@ -768,11 +762,6 @@
 
     headers = {'Access-Control-Allow-Origin': '*'}
 
-<<<<<<< HEAD
-    request_json = request.get_json(silent=True)
-    if not request_json:
-        return jsonify({"erreur": "Format JSON invalide"}), 400, headers
-=======
     try:
         request_json = request.get_json(silent=True)
         if not request_json:
@@ -883,20 +872,16 @@
 def handle_question(request_json: Dict, headers: Dict):
     """Gère les questions documentaires"""
     question = request_json['question']
->>>>>>> 8b6520b0
 
     # MODE 1: Analyse entreprise → Création alertes Firestore
     if 'settings' in request_json:
         print("\n🏢 MODE: Analyse Entreprise → Firestore alerts")
         settings = request_json['settings']
 
-<<<<<<< HEAD
         try:
             resultat = analyser_pertinence_entreprise(settings)
-=======
     try:
         docs = rechercher_documents_semantique(question, MAX_DOCUMENTS)
->>>>>>> 8b6520b0
 
             return jsonify({
                 "succes": True,
@@ -906,7 +891,6 @@
                 "dateAnalyse": resultat['date_analyse']
             }), 200, headers
 
-<<<<<<< HEAD
         except Exception as e:
             print(f" Erreur analyse: {e}")
             import traceback
@@ -916,7 +900,6 @@
     # MODE 2: Question classique (existant)
     elif 'question' in request_json:
         question = request_json['question']
-=======
         contexte = construire_contexte(docs)
         print(f"\n📄 Contexte: {len(contexte)} chars")
 
@@ -935,7 +918,6 @@
 
         print(f"\n✅ Succès")
         print(f"{'=' * 80}\n")
->>>>>>> 8b6520b0
 
         print(f"\n{'=' * 80}")
         print(f" Question: {question}")
@@ -998,32 +980,10 @@
         }), 400, headers
 
 
-<<<<<<< HEAD
-if __name__ == "__main__":
-    print("\n TEST LOCAL\n")
-
-    questions = [
-        "C'est quoi la TVA ?",
-        "Quel est le taux de l'impôt sur les sociétés ?",
-    ]
-
-    for i, q in enumerate(questions, 1):
-        print(f"\n{'=' * 80}")
-        print(f"TEST {i}: {q}")
-        print(f"{'=' * 80}")
-
-
-        class MockRequest:
-            def get_json(self, silent):
-                return {'question': q}
-
-            method = 'POST'
-=======
 def handle_verification(request_json: Dict, headers: Dict):
     """Gère les vérifications de déclarations TVA"""
     if 'data' not in request_json:
         return jsonify({"error": "Format invalide. 'data' requis."}), 400, headers
->>>>>>> 8b6520b0
 
     data = request_json['data']
     historical_data = request_json.get('historical_data')
@@ -1032,20 +992,6 @@
     print(f"🔍 Vérification de déclaration TVA")
     print(f"{'=' * 80}")
 
-<<<<<<< HEAD
-            print(f"\n Status: {status}")
-            print(f"   Docs: {data.get('documents_trouves', 0)}")
-            print(f"\n RÉPONSE:\n{data.get('reponse', 'N/A')}")
-
-            if data.get('sources'):
-                print(f"\n SOURCES:")
-                for j, src in enumerate(data['sources'], 1):
-                    print(f"   {j}. {src.get('titre', 'N/A')} ({src.get('score', 0)})")
-
-        except Exception as e:
-            print(f"\n Erreur: {e}")
-            import traceback
-=======
     try:
         result = verifier_declaration_tva(data, historical_data)
         result['verified_at'] = datetime.now().isoformat()
@@ -1055,21 +1001,14 @@
         print(f"{'=' * 80}\n")
 
         return jsonify(result), 200, headers
->>>>>>> 8b6520b0
 
     except Exception as e:
         print(f"\n❌ ERREUR: {e}")
         import traceback
         traceback.print_exc()
 
-<<<<<<< HEAD
-    print(f"\n{'=' * 80}")
-    print(" Tests terminés")
-    print(f"{'=' * 80}\n")
-=======
         return jsonify({
             "error": "Erreur lors de la vérification",
             "details": str(e),
             "success": False
-        }), 500, headers
->>>>>>> 8b6520b0
+        }), 500, headers