--- conflicted
+++ resolved
@@ -1,15 +1,10 @@
 """
-<<<<<<< HEAD
 Agent Client - Orchestrateur intelligent pour routage vers agents spécialisés (v2)
 - Classification robuste (JSON), température basse
 - Normalisation stricte de la sortie du LLM
 - Retries avec backoff sur les appels d'agents
 - CORS complet
 - (Option) Chargement dynamique des agents depuis Firestore si collection présente
-=======
-Agent Client V2 - Routeur d'agents
-Version optimisée pour le routage + génération avec contexte.
->>>>>>> 658393ee
 """
 
 from __future__ import annotations
@@ -28,19 +23,12 @@
 # --- Google Cloud ---
 from google.cloud import firestore
 import vertexai
-<<<<<<< HEAD
-from vertexai.generative_models import GenerativeModel, GenerationConfig
-
-# =============================
-# Configuration & initialisation
-# =============================
-=======
 from vertexai.generative_models import GenerativeModel
 import os
 from typing import List, Dict
 
+
 # --- Configuration ---
->>>>>>> 658393ee
 PROJECT_ID = os.environ.get("PROJECT_ID", "agent-gcp-f6005")
 LOCATION = os.environ.get("LOCATION", "us-west1")
 MODEL_NAME = os.environ.get("MODEL_NAME", "gemini-2.0-flash-exp")
@@ -59,179 +47,20 @@
 
 # Vertex init (effectué au cold start)
 vertexai.init(project=PROJECT_ID, location=LOCATION)
-<<<<<<< HEAD
-model = GenerativeModel(MODEL_NAME)
-
-# Firestore client (lazy)
-_db: Optional[firestore.Client] = None
-
-def get_db() -> firestore.Client:
-    global _db
-    if _db is None:
-        _db = firestore.Client(project=PROJECT_ID)
-    return _db
-
-# ===================
-# Agents (static base)
-# ===================
-DEFAULT_AGENTS_CONFIG: Dict[str, Dict[str, Optional[str]]] = {
-    "fiscalite": {
-        "url": "https://us-west1-agent-gcp-f6005.cloudfunctions.net/agent-fiscal-v2",
-        "description": "Questions sur la fiscalité (TVA, IS, IR, CFE, taxes, impôts)",
-        "enabled": True,
-    },
-    "comptabilite": {
-        "url": None,
-        "description": "Questions sur la comptabilité, bilans, comptes",
-        "enabled": False,
-    },
-    "ressources_humaines": {
-        "url": None,
-        "description": "Questions sur les RH, contrats, paie, social",
-        "enabled": False,
-    },
-    "juridique": {
-        "url": None,
-        "description": "Questions juridiques, droit des sociétés",
-        "enabled": False,
-    },
-}
-
-# (Optionnel) nom de collection Firestore pour surcharger la config
-FIRESTORE_AGENTS_COLLECTION = os.environ.get("FIRESTORE_AGENTS_COLLECTION", "agents")
-
-
-def load_agents_config() -> Dict[str, Dict[str, Optional[str]]]:
-    """Charge la configuration des agents depuis Firestore si dispo, sinon fallback sur DEFAULT_AGENTS_CONFIG.
-    Attendu (par doc): doc.id = nom_agent, champs = {url:str, description:str, enabled:bool}
-    """
-    try:
-        db = get_db()
-        col = db.collection(FIRESTORE_AGENTS_COLLECTION)
-        docs = list(col.stream())
-        if not docs:
-            return DEFAULT_AGENTS_CONFIG
-        cfg: Dict[str, Dict[str, Optional[str]]] = {}
-        for d in docs:
-            data = d.to_dict() or {}
-            cfg[d.id] = {
-                "url": data.get("url"),
-                "description": data.get("description"),
-                "enabled": bool(data.get("enabled", False)),
-            }
-        # Conserver les clés connues même si non présentes en DB
-        for k, v in DEFAULT_AGENTS_CONFIG.items():
-            cfg.setdefault(k, v)
-        return cfg
-    except Exception as e:
-        log.warning("Agents config: fallback to default due to: %s", e)
-        return DEFAULT_AGENTS_CONFIG
-
-
-# ======================
-# Classification helpers
-# ======================
-PROMPT_CLASSIFICATION_JSON = (
-    """
-Tu es un routeur qui classe la question utilisateur vers un agent spécialisé.
-
-AGENTS DISPONIBLES STRICTS (valeurs possibles pour "agent") :
-- fiscalite
-- comptabilite
-- ressources_humaines
-- juridique
-- non_pertinent
-
-INSTRUCTIONS:
-1) Réponds en JSON strict: {"agent": "<une_valeur_ci-dessus>"}
-2) Aucune autre clé, pas de commentaire, pas de texte hors JSON.
-3) Si la question touche à TVA, impôts, IS/IR, CFE, taxes => "fiscalite".
-4) Comptabilité (bilans, écritures, comptes) => "comptabilite".
-5) RH (contrats de travail, paie, congés, droit du travail) => "ressources_humaines".
-6) Droit des sociétés, contrats commerciaux => "juridique".
-7) Sinon => "non_pertinent".
-
-QUESTION: \n\n{question}\n
-Réponds maintenant.
-"""
-)
-
-def _normalize_label(label: str) -> str:
-    # lower, strip, remove accents & quotes
-    s = label.strip().lower().replace('\n', ' ').replace('"', '').replace("'", "")
-    s = ''.join(c for c in unicodedata.normalize('NFKD', s) if not unicodedata.combining(c))
-    return s
-
-
-def classifier_question(question: str) -> Tuple[str, float]:
-    """Classifie la question -> (agent, confiance 0..1)."""
-    log.info("Classify question: %s", question[:400])
-    try:
-        resp = model.generate_content(
-            PROMPT_CLASSIFICATION_JSON.format(question=question),
-            generation_config=GenerationConfig(
-                temperature=0.0,
-                max_output_tokens=64,
-            ),
-            # Sur les modèles Gemini 1.5/2.0, on peut aussi fixer response_mime_type="application/json"
-        )
-        raw = (resp.text or "").strip()
-        # Tente un parse JSON strict; si échec, extraire la première accolade
-        agent = "non_pertinent"
-        try:
-            data = json.loads(raw)
-            agent = _normalize_label(str(data.get("agent", "non_pertinent")))
-        except Exception:
-            # fallback minimaliste
-            agent = _normalize_label(raw)
-        allowed = {"fiscalite", "comptabilite", "ressources_humaines", "juridique", "non_pertinent"}
-        if agent not in allowed:
-            log.warning("LLM label out of set: %s", agent)
-            # heuristique simple (mots-clés) en secours
-            ql = _normalize_label(question)
-            if any(k in ql for k in ["tva", "impot", "impôts", "is ", "ir ", "cfe", "tax"]):
-                agent = "fiscalite"
-            elif any(k in ql for k in ["bilans", "comptab", "ecriture", "grand livre", "pcg"]):
-                agent = "comptabilite"
-            elif any(k in ql for k in ["contrat", "paie", "conge", "droit du travail", "rh "]):
-                agent = "ressources_humaines"
-            elif any(k in ql for k in ["statuts", "greffe", "bsa", "pacte", "cession parts", "juridique"]):
-                agent = "juridique"
-            else:
-                agent = "non_pertinent"
-        # Confiance: haute si pas de fallback + label dans allowed et pas non_pertinent
-        confidence = 0.9 if agent in {"fiscalite", "comptabilite", "ressources_humaines", "juridique"} else 0.7
-        log.info("Agent identifié: %s (%.2f)", agent, confidence)
-        return agent, confidence
-    except Exception as e:
-        log.exception("Classification error: %s", e)
-        return "fiscalite", 0.3  # fallback vers fiscalité
-=======
-db = firestore.Client()  # (optionnel, non utilisé ici)
+db = firestore.Client()
 model = GenerativeModel("gemini-2.0-flash")
 
-
-
-# --- Agents disponibles ---
+# --- Paramètres de recherche ---
 AGENTS_DISPONIBLES = [
     "fiscalite",
     "comptabilite",
     "ressources_humaines",
-    "support_technique",
-    "non_pertinent"
+    "support_technique"
 ]
 
-# --- Prompts ---
-PROMPT_CLASSIF = """
-Tu es un classificateur.
-Parmi la liste suivante: {agents}
-Pour la question: "{q}"
-Réponds STRICTEMENT par un seul mot, exactement égal à l’un des éléments de la liste ci-dessus.
-Si aucun ne convient, réponds: non_pertinent
-"""
-
+# --- Prompt système ---
 PROMPT_SYSTEME = """
-Tu es l'Agent Client, un LLM central jouant le rôle d'orchestrateur intelligent entre plusieurs agents spécialisés
+Tu es l'Agent Client, un LLM central jouant le rôle d'orchestrateur intelligent entre plusieurs agents spécialisés 
 (fiscal, comptable, administratif, juridique, intégrateur, conseiller, etc.).
 
 TA MISSION :
@@ -241,451 +70,221 @@
 - Synthétiser et restituer la réponse finale au client de manière cohérente, fluide et professionnelle.
 
 RÈGLES STRICTES :
-1. Ne formule pas toi-même une réponse d'expert si elle doit provenir d’un autre agent.
+1. Ne formule pas toi-même une réponse d'expert (fiscalité, comptabilité, etc.) si elle doit provenir d’un autre agent.
 2. Si une demande nécessite plusieurs agents, coordonne leur exécution et fusionne leurs résultats.
 3. Si aucune information n’est disponible ou si aucun agent n’est compétent, réponds :
    "Je n’ai pas trouvé cette information dans ma base de connaissances actuelle."
 4. Cite toujours la ou les sources des informations (titre et URL) lorsque tu t’appuies sur des documents de contexte.
 5. Sois précis, clair, professionnel et structuré dans tes réponses au client.
 6. Si plusieurs agents te transmettent des informations complémentaires, synthétise-les avec cohérence et logique métier.
-7. Maintiens un ton empathique et humain.
+7. Maintiens un ton empathique et humain — tu es le point de contact principal du client, pas un simple relais technique.
 
 BUT FINAL :
-Assurer une expérience fluide, fiable et transparente.
+Assurer une expérience fluide, fiable et transparente entre le client et les différents agents, 
+tout en garantissant la qualité et la traçabilité des informations.
 
 ---
 
 CONTEXTE DOCUMENTAIRE :
 {contexte}
 
+
 QUESTION DE L'UTILISATEUR :
 {question}
 
 LISTE DES AGENTS DISPONIBLES :
-{agents}
+{AGENTS_DISPONIBLES}
 
 RÉPONSE :
 """
 
 def classifier_intention(question: str) -> str:
+    """
+    Classifie la question pour déterminer l'agent de destination.
+    
+    Args:
+        question: La question de l'utilisateur
+        
+    Returns:
+        Le nom de l'agent de destination (e.g., 'fiscalite', 'non_pertinent')
+    """
     print(f"\n🧠 Classification de l'intention pour : '{question}'")
-    prompt = PROMPT_CLASSIF.format(
-        agents=", ".join(AGENTS_DISPONIBLES),
-        q=question.replace('"', "'")
-    )
+    
+    # Construire le prompt complet
+    prompt = PROMPT_SYSTEME.format(question=question)
+    
     try:
-        response = model.generate_content(prompt)
-        agent_cible = (response.text or "").strip().lower()
-        if agent_cible not in AGENTS_DISPONIBLES:
-            return "non_pertinent"
-        print(f"✅ Agent cible identifié : {agent_cible}")
+        # Appeler le modèle
+        # Utiliser un modèle rapide pour la classification
+        response = model.generate_content(prompt) 
+        
+        # Nettoyer la réponse (le modèle ne devrait répondre que par le nom de l'agent)
+        agent_cible = response.text.strip().lower()
+        
+        # Vérifier si l'agent cible fait partie de la liste ou est 'non_pertinent'
+        if agent_cible not in AGENTS_DISPONIBLES and agent_cible != 'non_pertinent':
+             # Si le modèle hallucine, forcer une valeur de sécurité
+             return "non_pertinent"
+        
+        print(f"   ✅ Agent cible identifié : {agent_cible}")
         return agent_cible
+        
     except Exception as e:
-        print(f"❌ Erreur lors de la classification : {e}")
+        print(f"   ❌ Erreur lors de la classification : {e}")
         return "erreur_interne"
 
 
-def llm_route(question: str, registry: Dict[str, Dict]) -> Tuple[Optional[str], float, str]:
-    """
-    Classement LLM : demande à Gemini de choisir l'agent. Renvoie (agent, confidence, reason).
-    """
-    labels = [
-        {"id": a, "name": meta["display_name"], "desc": meta.get("description", "")}
-        for a, meta in registry.items()
-    ]
-    if not labels:
-        return None, 0.0, "Aucun agent disponible dans le registre."
-
-    sys = (
-        "Tu es un routeur d'intentions. Choisis **un seul** agent parmi la liste.\n"
-        "Réponds **exclusivement** en JSON strict: {\"agent\":\"id\",\"confidence\":0-1,\"reason\":\"...\"}.\n"
-        "Si aucun ne convient, utilise agent=\"none\" et confidence proche de 0."
-    )
-    catalog = "\n".join([f"- id={x['id']} | {x['name']}: {x['desc']}" for x in labels])
-    prompt = f"""{sys}
-
-Catalogue:
-{catalog}
-
-Question:
-{question}
-"""
-
-    try:
-        resp = llm.generate_content(prompt)
-        txt = (resp.text or "").strip()
-        # Rattrapage: extraire JSON
-        start = txt.find("{")
-        end = txt.rfind("}")
-        if start >= 0 and end > start:
-            txt = txt[start:end+1]
-        data = json.loads(txt)
-        agent = data.get("agent")
-        conf = float(data.get("confidence", 0.0))
-        reason = data.get("reason", "")
-        if agent == "none":
-            return None, conf, reason
-        if agent not in registry:
-            return None, conf, f"Agent '{agent}' inconnu. {reason}"
-        return agent, conf, reason
-    except Exception as e:
-        return None, 0.0, f"Erreur LLM: {e}"
-
-def choose_agent(question: str, registry: Dict[str, Dict]) -> Dict:
-    """
-    Choix final de l'agent : règles d'abord, LLM ensuite si nécessaire.
-    Retourne un dict avec agent_id, confidence, method, debug.
-    """
-    # 1) Règles rapides
-    rules_agent, rules_conf, rules_detail = rules_score(question, registry)
-
-    # Si assez bon, on route tout de suite
-    if rules_agent and rules_conf >= ROUTING_CONFIDENCE_GOOD:
-        return {
-            "agent_id": rules_agent,
-            "confidence": round(rules_conf, 3),
-            "method": "rules",
-            "debug": {"rules_points": rules_detail}
-        }
-
-    # 2) LLM pour départager / sauver un cas ambigü
-    llm_agent, llm_conf, llm_reason = llm_route(question, registry)
-
-    # Fusion simple : on garde le meilleur score
-    cand = []
-    if rules_agent:
-        cand.append(("rules", rules_agent, rules_conf))
-    if llm_agent:
-        cand.append(("llm", llm_agent, llm_conf))
-
-    if not cand:
-        # Rien trouvé
-        return {
-            "agent_id": None,
-            "confidence": 0.0,
-            "method": "none",
-            "debug": {"rules_points": rules_detail, "llm_reason": llm_reason}
-        }
-
-    best = max(cand, key=lambda x: x[2])
-    method, agent_id, conf = best
-
-    return {
-        "agent_id": agent_id,
-        "confidence": round(conf, 3),
-        "method": method,
-        "debug": {
-            "rules_points": rules_detail,
-            "llm_reason": llm_reason
-        }
+def extraire_mots_cles(question: str) -> List[str]:
+    """
+    Extrait les mots-clés pertinents d'une question.
+    Version améliorée avec normalisation et filtrage.
+    
+    Args:
+        question: La question de l'utilisateur
+        
+    Returns:
+        Liste de mots-clés normalisés
+    """
+    # Mots vides français à ignorer
+    mots_vides = {
+        'le', 'la', 'les', 'un', 'une', 'des', 'de', 'du', 'au', 'aux',
+        'et', 'ou', 'mais', 'donc', 'or', 'ni', 'car',
+        'je', 'tu', 'il', 'elle', 'nous', 'vous', 'ils', 'elles',
+        'mon', 'ma', 'mes', 'ton', 'ta', 'tes', 'son', 'sa', 'ses',
+        'ce', 'cet', 'cette', 'ces',
+        'qui', 'que', 'quoi', 'dont', 'où',
+        'est', 'sont', 'être', 'avoir', 'faire',
+        'pour', 'dans', 'sur', 'avec', 'sans', 'sous', 'par',
+        'quoi', 'quel', 'quelle', 'quels', 'quelles',
+        'comment', 'combien', 'pourquoi', 'quand',
+        'c', 'qu', 'd', 'l', 's', 't', 'n', 'm'
     }
-
-def forward_to_agent(endpoint_url: str, question: str, routing_meta: Dict]) -> Tuple[int, Dict]:
-    """
-    Appelle l'agent cible en POST JSON.
-    Retourne (status_code, payload_json)
-    """
-    payload = {
-        "question": question,
-        "router": {
-            "selected_agent": routing_meta.get("agent_id"),
-            "confidence": routing_meta.get("confidence"),
-            "method": routing_meta.get("method"),
-            "debug": routing_meta.get("debug", {})
-        }
-    }
-    r = requests.post(
-        endpoint_url,
-        json=payload,
-        timeout=ROUTING_TIMEOUT_SEC,
-        headers={"Content-Type": "application/json"}
-    )
-    try:
-        return r.status_code, r.json()
-    except Exception:
-        return r.status_code, {"raw": r.text}
-
-def extraire_mots_cles(question: str) -> List[str]:
-    mots_vides = {
-        'le','la','les','un','une','des','de','du','au','aux',
-        'et','ou','mais','donc','or','ni','car',
-        'je','tu','il','elle','nous','vous','ils','elles',
-        'mon','ma','mes','ton','ta','tes','son','sa','ses',
-        'ce','cet','cette','ces','qui','que','quoi','dont','où',
-        'est','sont','être','avoir','faire',
-        'pour','dans','sur','avec','sans','sous','par',
-        'quel','quelle','quels','quelles','comment','combien','pourquoi','quand',
-        'c','qu','d','l','s','t','n','m'
-    }
+    
+    # Normaliser et découper
     question_lower = question.lower()
     mots = question_lower.split()
+    
+    # Filtrer et nettoyer
     mots_cles = []
     for mot in mots:
-        mot_clean = ''.join(
-            c for c in mot
-            if c.isalnum() or c in ['é','è','ê','à','â','ù','û','ô','î','ç']
-        )
+        # Retirer la ponctuation
+        mot_clean = ''.join(c for c in mot if c.isalnum() or c in ['é', 'è', 'ê', 'à', 'â', 'ù', 'û', 'ô', 'î', 'ç'])
+        
+        # Garder seulement si pas un mot vide et assez long
         if mot_clean and mot_clean not in mots_vides and len(mot_clean) >= 3:
             mots_cles.append(mot_clean)
+    
     return mots_cles
 
+
+
+
 def generer_reponse(question: str, contexte: str) -> str:
+    """
+    Génère une réponse en utilisant le modèle LLM avec le contexte fourni.
+    
+    Args:
+        question: La question de l'utilisateur
+        contexte: Le contexte documentaire
+        
+    Returns:
+        La réponse générée
+    """
     print(f"\n🤖 Génération de la réponse avec le modèle LLM...")
+    
+    # Construire le prompt complet
     prompt = PROMPT_SYSTEME.format(
         contexte=contexte,
-        question=question,
-        agents=", ".join(AGENTS_DISPONIBLES)
+        question=question
     )
-    response = model.generate_content(prompt)
-    return (response.text or "").strip()
->>>>>>> 658393ee
-
-def rechercher_chunks(question: str):
-    """Stub local pour tests."""
-    return [{
-        "id": "chunk-1",
-        "texte": "La TVA est une taxe sur la valeur ajoutée appliquée aux biens et services en France.",
-        "source": "Guide TVA",
-        "url": "https://example.com/guide-tva"
-    }]
-
-def construire_contexte(chunks):
-    parts = []
-    for c in chunks:
-        texte = c.get("texte", "")
-        source = c.get("source", "inconnue")
-        url = c.get("url", "")
-        parts.append(f"Source: {source} - URL: {url}\n{texte}")
-    return "\n\n".join(parts)
-
-<<<<<<< HEAD
-# =============================
-# HTTP utils & appels d'agent
-# =============================
-
-def _http_post_with_retries(url: str, payload: dict) -> requests.Response:
-    last_exc: Optional[Exception] = None
-    for attempt in range(1, HTTP_MAX_RETRIES + 1):
-        try:
-            return requests.post(
-                url,
-                json=payload,
-                headers={"Content-Type": "application/json"},
-                timeout=HTTP_TIMEOUT_SECS,
-            )
-        except requests.exceptions.Timeout as e:
-            last_exc = e
-            sleep_s = HTTP_BACKOFF_BASE * (2 ** (attempt - 1))
-            log.warning("Timeout calling %s (attempt %d/%d) -> sleep %.2fs", url, attempt, HTTP_MAX_RETRIES, sleep_s)
-            time.sleep(sleep_s)
-        except Exception as e:
-            last_exc = e
-            log.warning("HTTP error calling %s (attempt %d/%d): %s", url, attempt, HTTP_MAX_RETRIES, e)
-            sleep_s = HTTP_BACKOFF_BASE * (2 ** (attempt - 1))
-            time.sleep(sleep_s)
-    assert last_exc is not None
-    raise last_exc
-
-
-def appeler_agent_specialise(agent_name: str, question: str, agents_cfg: Dict[str, Dict[str, Optional[str]]]) -> Dict:
-    cfg = agents_cfg.get(agent_name) or {}
-    url = cfg.get("url")
-    enabled = bool(cfg.get("enabled", False))
-
-    if not enabled or not url:
-        return {
-            "erreur": f"L'agent '{agent_name}' n'est pas encore disponible.",
-            "reponse": "Désolé, cette fonctionnalité n'est pas encore implémentée.",
-        }
-
+    
     try:
-        resp = _http_post_with_retries(url, {"question": question})
-        if resp.status_code == 200:
-            data = resp.json() if resp.headers.get("Content-Type", "").startswith("application/json") else {}
-            # Normalise payload attendu
-            return {
-                "reponse": data.get("reponse") or data.get("answer") or "Aucune réponse générée",
-                "sources": data.get("sources", []),
-                "documents_trouves": data.get("documents_trouves", 0),
-            }
-        else:
-            log.error("Agent %s -> HTTP %s: %s", agent_name, resp.status_code, resp.text[:500])
-            return {
-                "erreur": f"Erreur de l'agent : {resp.status_code}",
-                "reponse": "Désolé, une erreur est survenue lors du traitement de votre demande.",
-            }
+        # Appeler le modèle
+        response = model.generate_content(prompt)
+        reponse_text = response.text
+        
+        print(f"   ✅ Réponse générée ({len(reponse_text)} caractères)")
+        return reponse_text
+        
     except Exception as e:
-        log.exception("Erreur appel agent %s: %s", agent_name, e)
-        return {"erreur": str(e), "reponse": "Désolé, une erreur technique est survenue."}
+        print(f"   ❌ Erreur lors de la génération : {e}")
+        raise
 
 
 # ==================
 # Flask entrypoint CF
 # ==================
 @functions_framework.http
-def agent_client(request: Request):
-    # CORS preflight
-    if request.method == "OPTIONS":
-        return (
-            "",
-            204,
-            {
-                "Access-Control-Allow-Origin": CORS_ALLOW_ORIGIN,
-                "Access-Control-Allow-Methods": "POST, OPTIONS",
-                "Access-Control-Allow-Headers": "Content-Type, Authorization",
-                "Access-Control-Max-Age": "3600",
-            },
-        )
-
-    headers = {"Access-Control-Allow-Origin": CORS_ALLOW_ORIGIN}
-
+def agent_client(request):
+    """
+    Point d'entrée de l'agent client.
+    Reçoit une question et retourne la question à l'agent apte à répondre et retourne la réponse de cette agent.
+    """
+    # Gérer CORS
+    if request.method == 'OPTIONS':
+        headers = {
+            'Access-Control-Allow-Origin': '*',
+            'Access-Control-Allow-Methods': 'POST',
+            'Access-Control-Allow-Headers': 'Content-Type',
+        }
+        return ('', 204, headers)
+    
+    headers = {
+        'Access-Control-Allow-Origin': '*'
+    }
+    
     try:
-        # Healthcheck basique
-        if request.args and request.args.get("health", "").lower() in {"1", "true", "ok"}:
-            return jsonify({"status": "ok", "model": MODEL_NAME}), 200, headers
-
-        req_json = request.get_json(silent=True) or {}
-        question = (req_json.get("question") or "").strip()
-        if not question:
-            return jsonify({"erreur": "Aucune question fournie. Format attendu: {\"question\": \"...\"}"}), 400, headers
-
-        log.info("Question reçue: %s", question[:400])
-
-        # 1) Charger la configuration des agents (DB -> fallback default)
-        agents_cfg = load_agents_config()
-
-        # 2) Classifier
-        agent_cible, confiance = classifier_question(question)
-        if agent_cible == "non_pertinent":
-            return (
-                jsonify(
-                    {
-                        "question": question,
-                        "agent_utilise": "aucun",
-                        "reponse": (
-                            "Je ne suis pas sûr de comprendre votre question. "
-                            "Pouvez-vous la reformuler en lien avec la fiscalité, la comptabilité, les RH ou le juridique ?"
-                        ),
-                        "confiance": confiance,
-                    }
-                ),
-                200,
-                headers,
-            )
-
-        # 3) Appeler l'agent
-        reponse_agent = appeler_agent_specialise(agent_cible, question, agents_cfg)
-
-        # Si non implémenté
-        if reponse_agent.get("erreur") and reponse_agent.get("reponse") == "Désolé, cette fonctionnalité n'est pas encore implémentée.":
-            # Indiquer l'agent fiscal comme dispo s'il l'est
-            fiscal_enabled = bool(agents_cfg.get("fiscalite", {}).get("enabled", False) and agents_cfg.get("fiscalite", {}).get("url"))
-            msg = (
-                f"Je comprends que votre question concerne le domaine '{agent_cible}', "
-                "mais cet agent n'est pas encore disponible. "
-                + ("L'agent fiscal est opérationnel." if fiscal_enabled else "")
-            )
-            return jsonify({"question": question, "agent_utilise": agent_cible, "reponse": msg, "agent_disponible": False}), 200, headers
-
-        # 4) Réponse finale
-        return (
-            jsonify(
-                {
-                    "question": question,
-                    "agent_utilise": agent_cible,
-                    "reponse": reponse_agent.get("reponse", "Aucune réponse générée"),
-                    "sources": reponse_agent.get("sources", []),
-                    "documents_trouves": reponse_agent.get("documents_trouves", 0),
-                    "confiance": confiance,
-                }
-            ),
-            200,
-            headers,
-        )
-
+        # Récupérer la question
+        request_json = request.get_json(silent=True)
+        
+        if not request_json or 'question' not in request_json:
+            return jsonify({
+                "erreur": "Aucune question fournie. Utilisez le format: {\"question\": \"votre question\"}"
+            }), 400, headers
+        
+        question = request_json['question']
+        print(f"\n{'='*80}")
+        print(f"📨 Question reçue : {question}")
+        print(f"{'='*80}")
+        
+        # ÉTAPE 1: Identifier le thème 
+        
+        
+        # ÉTAPE 2: Rediriger la question au bon agent 
+        
+        # ÉTAPE 3: Générer la réponse de l'agent 
+        
+        # Etape 4 : Retourner la réponse de l'agent avec les sources
+        
+        
     except Exception as e:
-        log.exception("Erreur globale: %s", e)
-        return jsonify({"erreur": "Erreur interne du serveur", "details": str(e)}), 500, headers
-=======
-@functions_framework.http
-def agent_routeur(request):
-    """Point d'entrée HTTP de l'Agent Routeur."""
-    headers = {
-        "Access-Control-Allow-Origin": "*",
-        "Access-Control-Allow-Methods": "POST, GET, OPTIONS",
-        "Access-Control-Allow-Headers": "Content-Type"
-    }
-
-    if request.method == "OPTIONS":
-        return ("", 204, headers)
-
-    try:
-        request_json = request.get_json(silent=True) or {}
-        question = request_json.get('question')
-        if not question:
-            return jsonify({"error": "Missing 'question' in request body"}), 400, headers
-
-        print("\n" + "="*80)
-        print(f"📨 Question reçue par le Routeur : {question}")
-        print("="*80)
-
-        # ÉTAPE 1: Classifier l'intention
-        agent_cible = classifier_intention(question)
-        
-        # ÉTAPE 2: Retourner le résultat de la redirection
-        
-        # L'URL/nom de l'agent réel (à adapter à votre architecture de déploiement)
-        # Ex: Remplacer "fiscalite" par l'URL de l'Agent Fiscal
-        
-
-        routes = {
-            "fiscalite": "/cloud-function-url/agent_fiscal",
-            "comptabilite": "/cloud-function-url/agent_comptable",
-            "ressources_humaines": "/cloud-function-url/agent_rh",
-            "support_technique": "/cloud-function-url/agent_support",
-            "non_pertinent": "N/A",
-            "erreur_interne": "N/A"
-        }
-        destination_url = routes.get(agent_cible, "N/A")
-
-        # (Optionnel) construire un contexte minimal depuis une recherche
-        chunks = rechercher_chunks(question)
-        contexte = construire_contexte(chunks) if chunks else ""
-
+        print(f"\n❌ ERREUR: {e}")
         return jsonify({
-            "question": question,
-            "agent": agent_cible,
-            "destination_url": destination_url,
-            "mots_cles": extraire_mots_cles(question),
-            "contexte_extrait": contexte[:500]  # aperçu
-        }), 200, headers
->>>>>>> 658393ee
-
-    except Exception as e:
-        print(f"❌ Erreur serveur: {e}")
-        return jsonify({"error": "internal_error", "details": str(e)}), 500, headers
+            "erreur": "Erreur lors de la génération de la réponse.",
+            "details": str(e)
+        }), 500, headers
+
 
 # ======================
 # Test local minimaliste
 # ======================
 if __name__ == "__main__":
-<<<<<<< HEAD
-    tests = [
-        "C'est quoi la TVA ?",
-        "Comment passer une écriture d'amortissement ?",
-        "Puis-je licencier pendant une période d'essai ?",
-        "Comment modifier les statuts d'une SAS ?",
-        "Quel est votre couleur préférée ?",
-    ]
-    for q in tests:
-        ag, conf = classifier_question(q)
-        print(f"{q} -> {ag} ({conf:.2f})")
-=======
     # Test local
     print("Test local de l'agent client V2...")
+    
     question_test = "C'est quoi la TVA ?"
+    
+    print(f"\nQuestion de test : {question_test}")
+    
+    # Simuler la recherche
     chunks = rechercher_chunks(question_test)
-    contexte = construire_contexte(chunks) if chunks else ""
-    print("Agent prédit:", classifier_intention(question_test))
-    print("Contexte aperçu:\n", contexte[:200])
->>>>>>> 658393ee
+    
+    if chunks:
+        contexte = construire_contexte(chunks)
+        print(f"\nContexte construit ({len(contexte)} caractères)")
+        print("\nPremiers 500 caractères du contexte:")
+        print("-"*80)
+        print(contexte[:500])
+        print("-"*80)
+    else:
+        print("\n⚠️  Aucun chunk trouvé")
